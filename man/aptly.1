.\" generated with Ronn/v0.7.3
.\" http://github.com/rtomayko/ronn/tree/0.7.3
.
<<<<<<< HEAD
.TH "APTLY" "1" "March 2017" "" ""
=======
.TH "APTLY" "1" "2017-03-23" "" ""
>>>>>>> 66f51d2b
.
.SH "NAME"
\fBaptly\fR \- Debian repository management tool
.
.SH "SYNOPSIS"
Common command format:
.
.P
\fBaptly\fR [\fIglobal options\fR\.\.\.] \fIcommand\fR \fIsubcommand\fR [\fIoptions\fR\.\.\.] \fIarguments\fR
.
.P
aptly has integrated help that matches contents of this manual page, to get help, prepend \fBhelp\fR to command name:
.
.P
\fBaptly\fR \fBhelp\fR \fBmirror\fR \fBcreate\fR
.
.SH "DESCRIPTION"
aptly is a tool to create partial and full mirrors of remote repositories, manage local repositories, filter them, merge, upgrade individual packages, take snapshots and publish them back as Debian repositories\.
.
.P
aptly\'s goal is to establish repeatability and controlled changes in a package\-centric environment\. aptly allows one to fix a set of packages in a repository, so that package installation and upgrade becomes deterministic\. At the same time aptly allows one to perform controlled, fine\-grained changes in repository contents to transition your package environment to new version\.
.
.SH "CONFIGURATION"
aptly looks for configuration file first in \fB~/\.aptly\.conf\fR then in \fB/etc/aptly\.conf\fR and, if no config file found, new one is created in home directory\. If \fB\-config=\fR flag is specified, aptly would use config file at specified location\. Also aptly needs root directory for database, package and published repository storage\. If not specified, directory defaults to \fB~/\.aptly\fR, it will be created if missing\.
.
.P
Configuration file is stored in JSON format (default values shown below):
.
.IP "" 4
.
.nf

{
  "rootDir": "$HOME/\.aptly",
  "downloadConcurrency": 4,
  "downloadSpeedLimit": 0,
  "architectures": [],
  "dependencyFollowSuggests": false,
  "dependencyFollowRecommends": false,
  "dependencyFollowAllVariants": false,
  "dependencyFollowSource": false,
  "gpgDisableSign": false,
  "gpgDisableVerify": false,
  "downloadSourcePackages": false,
  "ppaDistributorID": "ubuntu",
  "ppaCodename": "",
  "skipContentsPublishing": false,
  "S3PublishEndpoints": {
    "test": {
      "region": "us\-east\-1",
      "bucket": "repo",
      "endpoint": "",
      "awsAccessKeyID": "",
      "awsSecretAccessKey": "",
      "prefix": "",
      "acl": "public\-read",
      "storageClass": "",
      "encryptionMethod": "",
      "plusWorkaround": false,
      "disableMultiDel": false,
      "forceSigV2": false,
      "debug": false
    }
  },
  "SwiftPublishEndpoints": {
    "test": {
      "container": "repo",
      "osname": "",
      "password": "",
      "prefix": "",
      "authurl": "",
      "tenant": "",
      "tenantid": ""
    }
  }
}
.
.fi
.
.IP "" 0
.
.P
Options:
.
.TP
\fBrootDir\fR
is root of directory storage to store database (\fBrootDir\fR/db), downloaded packages (\fBrootDir\fR/pool) and published repositories (\fBrootDir\fR/public)
.
.TP
\fBdownloadConcurrency\fR
is a number of parallel download threads to use when downloading packages
.
.TP
\fBdownloadSpeedLimit\fR
limit in kbytes/sec on download speed while mirroring remote repositieis
.
.TP
\fBarchitectures\fR
is a list of architectures to process; if left empty defaults to all available architectures; could be overridden with option \fB\-architectures\fR
.
.TP
\fBdependencyFollowSuggests\fR
follow contents of \fBSuggests:\fR field when processing dependencies for the package
.
.TP
\fBdependencyFollowRecommends\fR
follow contents of \fBRecommends:\fR field when processing dependencies for the package
.
.TP
\fBdependencyFollowAllVariants\fR
when dependency looks like \fBpackage\-a | package\-b\fR, follow both variants always
.
.TP
\fBdependencyFollowSource\fR
follow dependency from binary package to source package
.
.TP
\fBgpgDisableSign\fR
don\'t sign published repositories with gpg(1), also can be disabled on per\-repo basis using \fB\-skip\-signing\fR flag when publishing
.
.TP
\fBgpgDisableVerify\fR
don\'t verify remote mirrors with gpg(1), also can be disabled on per\-mirror basis using \fB\-ignore\-signatures\fR flag when creating and updating mirrors
.
.TP
\fBdownloadSourcePackages\fR
if enabled, all mirrors created would have flag set to download source packages; this setting could be controlled on per\-mirror basis with \fB\-with\-sources\fR flag
.
.TP
\fBppaDistributorID\fR, \fBppaCodename\fR
specifies paramaters for short PPA url expansion, if left blank they default to output of \fBlsb_release\fR command
.
.TP
\fBS3PublishEndpoints\fR
configuration of Amazon S3 publishing endpoints (see below)
.
.TP
\fBSwiftPublishEndpoints\fR
configuration of OpenStack Swift publishing endpoints (see below)
.
.SH "S3 PUBLISHING ENDPOINTS"
aptly could be configured to publish repository directly to Amazon S3 (or S3\-compatible cloud storage)\. First, publishing endpoints should be described in aptly configuration file\. Each endpoint has name and associated settings:
.
.TP
\fBregion\fR
Amazon region for S3 bucket (e\.g\. \fBus\-east\-1\fR)
.
.TP
\fBbucket\fR
bucket name
.
.TP
\fBendpoint\fR
(optional) when using S3\-compatible cloud storage, specify hostname of service endpoint here, region is ignored if endpoint is set (set region to some human\-readable name) (should be left blank for real Amazon S3)
.
.TP
\fBprefix\fR
(optional) do publishing under specified prefix in the bucket, defaults to no prefix (bucket root)
.
.TP
\fBacl\fR
(optional) assign ACL to published files (one of the canned ACLs in Amazon terminology)\. Useful values: \fBprivate\fR (default) or \fBpublic\-read\fR (public repository)\. Public repositories could be consumed by \fBapt\fR using HTTP endpoint (Amazon bucket should be configured for "website hosting"), for private repositories special apt S3 transport is required\.
.
.TP
\fBawsAccessKeyID\fR, \fBawsSecretAccessKey\fR
(optional) Amazon credentials to access S3 bucket\. If not supplied, environment variables \fBAWS_ACCESS_KEY_ID\fR and \fBAWS_SECRET_ACCESS_KEY\fR are used\.
.
.TP
\fBstorageClass\fR
(optional) Amazon S3 storage class, defaults to \fBSTANDARD\fR\. Other values available: \fBREDUCED_REDUNDANCY\fR (lower price, lower redundancy)
.
.TP
\fBencryptionMethod\fR
(optional) server\-side encryption method, defaults to none\. Currently the only available encryption method is \fBAES256\fR
.
.TP
\fBplusWorkaround\fR
(optional) workaround misbehavior in apt and Amazon S3 for files with \fB+\fR in filename by creating two copies of package files with \fB+\fR in filename: one original and another one with spaces instead of plus signs With \fBplusWorkaround\fR enabled, package files with plus sign would be stored twice\. aptly might not cleanup files with spaces when published repository is dropped or updated (switched) to new version of repository (snapshot)
.
.TP
\fBdisableMultiDel\fR
(optional) for S3\-compatible cloud storages which do not support \fBMultiDel\fR S3 API, enable this setting (file deletion would be slower with this setting enabled)
.
.P
In order to publish to S3, specify endpoint as \fBs3:endpoint\-name:\fR before publishing prefix on the command line, e\.g\.:
.
.P
\fBaptly publish snapshot wheezy\-main s3:test:\fR
.
.SH "OPENSTACK SWIFT PUBLISHING ENDPOINTS"
aptly could be configured to publish repository directly to OpenStack Swift\. First, publishing endpoints should be described in aptly configuration file\. Each endpoint has name and associated settings:
.
.TP
\fBcontainer\fR
container name
.
.TP
\fBprefix\fR
(optional) do publishing under specified prefix in the container, defaults to no prefix (container root)
.
.TP
\fBosname\fR, \fBpassword\fR
(optional) OpenStack credentials to access Keystone\. If not supplied, environment variables \fBOS_USERNAME\fR and \fBOS_PASSWORD\fR are used\.
.
.TP
\fBtenant\fR, \fBtenantid\fR
(optional) OpenStack tenant name and id (in order to use v2 authentication)\.
.
.TP
\fBauthurl\fR
(optional) the full url of Keystone server (including port, and version)\. example \fBhttp://identity\.example\.com:5000/v2\.0\fR
.
.P
In order to publish to Swift, specify endpoint as \fBswift:endpoint\-name:\fR before publishing prefix on the command line, e\.g\.:
.
.P
\fBaptly publish snapshot jessie\-main swift:test:\fR
.
.SH "PACKAGE QUERY"
Some commands accept package queries to identify list of packages to process\. Package query syntax almost matches \fBreprepro\fR query language\. Query consists of the following simple terms:
.
.TP
direct package reference
reference to exaclty one package\. Format is identical to the way aptly lists packages in show commands with \fB\-with\-packages\fR flag: \fBname_version_arch\fR, e\.g\.: \fBlibmysqlclient18_5\.5\.35\-rel33\.0\-611\.squeeze_amd64\fR
.
.TP
dependency condition
syntax follows Debian dependency specification: package_name followed by optional version specification and architecture limit, e\.g: \fBmysql\-client (>= 3\.6)\fR\.
.
.TP
query against package fields
syntax is the same as for dependency conditions, but instead of package name field name is used, e\.g: \fBPriority (optional)\fR\.
.
.P
Supported fields:
.
.IP "\(bu" 4
all field names from Debian package control files are supported except for \fBFilename\fR, \fBMD5sum\fR, \fBSHA1\fR, \fBSHA256\fR, \fBSize\fR, \fBFiles\fR, \fBChecksums\-SHA1\fR, \fBChecksums\-SHA256\fR\.
.
.IP "\(bu" 4
\fB$Source\fR is a name of source package (for binary packages)
.
.IP "\(bu" 4
\fB$SourceVersion\fR is a version of source package
.
.IP "\(bu" 4
\fB$Architecture\fR is \fBArchitecture\fR for binary packages and \fBsource\fR for source packages, when matching with equal (\fB=\fR) operator, package with \fBany\fR architecture matches all architectures but \fBsource\fR\.
.
.IP "\(bu" 4
\fB$Version\fR has the same value as \fBVersion\fR, but comparison operators use Debian version precedence rules
.
.IP "\(bu" 4
\fB$PackageType\fR is \fBdeb\fR for binary packages and \fBsource\fR for source packages
.
.IP "" 0
.
.P
Operators:
.
.TP
\fB=\fR
strict match, default operator is no operator is given
.
.TP
\fB>=\fR, \fB<=\fR, \fB=\fR, \fB>>\fR (strictly greater), \fB<<\fR (strictly less)
lexicographical comparison for all fields and special rules when comparing package versions
.
.TP
\fB%\fR
pattern matching, like shell patterns, supported special symbols are: \fB[^]?*\fR, e\.g\.: \fB$Version (% 3\.5\-*)\fR
.
.TP
\fB~\fR
regular expression matching, e\.g\.: \fBName (~ \.*\-dev)\fR
.
.P
Simple terms could be combined into more complex queries using operators \fB,\fR (and), \fB|\fR (or) and \fB!\fR (not), parentheses \fB()\fR are used to change operator precedence\. Match value could be enclosed in single (\fB\'\fR) or double (\fB"\fR) quotes if required to resolve ambiguity, quotes inside quoted string should escaped with slash (\fB\e\fR)\.
.
.P
Examples:
.
.TP
\fBmysql\-client\fR
matches package mysql\-client of any version and architecture (including source), also matches packages that \fBProvide:\fR \fBmysql\-client\fR\.
.
.TP
\fBmysql\-client (>= 3\.6)\fR
matches package mysql\-client with version greater or equal to 3\.6\. Valid operators for version are: \fB>=\fR, \fB<=\fR, \fB=\fR, \fB>>\fR (strictly greater), \fB<<\fR (strictly less)\.
.
.TP
\fBmysql\-client {i386}\fR
matches package \fBmysql\-client\fR on architecture \fBi386\fR, architecture \fBall\fR matches all architectures but source\.
.
.TP
\fBmysql\-client (>= 3\.6) {i386}\fR
version and architecture conditions combined\.
.
.TP
\fBlibmysqlclient18_5\.5\.35\-rel33\.0\-611\.squeeze_amd64\fR
direct package reference\.
.
.TP
\fB$Source (nginx)\fR
all binary packages with \fBnginx\fR as source package\.
.
.TP
\fB!Name (~ \.*\-dev), mail\-transport, $Version (>= 3\.5)\fR
matches all packages that provide \fBmail\-transport\fR with name that has no suffix \fB\-dev\fR and with version greater or equal to \fB3\.5\fR\.
.
.P
When specified on command line, query may have to be quoted according to shell rules, so that it stays single argument:
.
.P
\fBaptly repo import percona stable \'mysql\-client (>= 3\.6)\'\fR
.
.SH "PACKAGE DISPLAY FORMAT"
Some aptly commands (\fBaptly mirror search\fR, \fBaptly package search\fR, \.\.\.) support \fB\-format\fR flag which allows to customize how search results are printed\. Golang templates are used to specify display format, with all package stanza fields available to template\. In addition to package stanza fields aptly provides:
.
.TP
\fBKey\fR
internal aptly package ID, unique for all packages in aptly (combination of \fBShortKey\fR and \fBFilesHash\fR)\.
.
.TP
\fBFilesHash\fR
hash that includes MD5 of all packages files\.
.
.TP
\fBShortKey\fR
package ID, which is unique in single list (mirror, repo, snapshot, \.\.\.), but not unique in whole aptly package collection\.
.
.P
For example, default aptly display format could be presented with the following template: \fB{{\.Package}}_{{\.Version}}_{{\.Architecture}}\fR\. To display package name with dependencies: \fB{{\.Package}} | {{\.Depends}}\fR\. More information on Golang template syntax: http://godoc\.org/text/template
.
.SH "GLOBAL OPTIONS"
.
.TP
\-\fBarchitectures\fR=
list of architectures to consider during (comma\-separated), default to all available
.
.TP
\-\fBconfig\fR=
location of configuration file (default locations are /etc/aptly\.conf, ~/\.aptly\.conf)
.
.TP
\-\fBdep\-follow\-all\-variants\fR=false
when processing dependencies, follow a & b if dependency is \'a|b\'
.
.TP
\-\fBdep\-follow\-recommends\fR=false
when processing dependencies, follow Recommends
.
.TP
\-\fBdep\-follow\-source\fR=false
when processing dependencies, follow from binary to Source packages
.
.TP
\-\fBdep\-follow\-suggests\fR=false
when processing dependencies, follow Suggests
.
.SH "CREATE NEW MIRROR"
\fBaptly\fR \fBmirror\fR \fBcreate\fR \fIname\fR \fIarchive url\fR \fIdistribution\fR [\fIcomponent1\fR \.\.\.]
.
.P
Creates mirror \fIname\fR of remote repository, aptly supports both regular and flat Debian repositories exported via HTTP and FTP\. aptly would try download Release file from remote repository and verify its\' signature\. Command line format resembles apt utlitily sources\.list(5)\.
.
.P
PPA urls could specified in short format:
.
.P
$ aptly mirror create \fIname\fR ppa:\fIuser\fR/\fIproject\fR
.
.P
Example:
.
.P
$ aptly mirror create wheezy\-main http://mirror\.yandex\.ru/debian/ wheezy main
.
.P
Options:
.
.TP
\-\fBfilter\fR=
filter packages in mirror
.
.TP
\-\fBfilter\-with\-deps\fR=false
when filtering, include dependencies of matching packages as well
.
.TP
\-\fBforce\-architectures\fR=false
(only with architecture list) skip check that requested architectures are listed in Release file
.
.TP
\-\fBforce\-components\fR=false
(only with component list) skip check that requested components are listed in Release file
.
.TP
\-\fBignore\-signatures\fR=false
disable verification of Release file signatures
.
.TP
\-\fBkeyring\fR=
gpg keyring to use when verifying Release file (could be specified multiple times)
.
.TP
\-\fBwith\-sources\fR=false
download source packages in addition to binary packages
.
.TP
\-\fBwith\-udebs\fR=false
download \.udeb packages (Debian installer support)
.
.SH "LIST MIRRORS"
\fBaptly\fR \fBmirror\fR \fBlist\fR
.
.P
List shows full list of remote repository mirrors\.
.
.P
Example:
.
.P
$ aptly mirror list
.
.P
Options:
.
.TP
\-\fBraw\fR=false
display list in machine\-readable format
.
.SH "SHOW DETAILS ABOUT MIRROR"
\fBaptly\fR \fBmirror\fR \fBshow\fR \fIname\fR
.
.P
Shows detailed information about the mirror\.
.
.P
Example:
.
.P
$ aptly mirror show wheezy\-main
.
.P
Options:
.
.TP
\-\fBwith\-packages\fR=false
show detailed list of packages and versions stored in the mirror
.
.SH "DELETE MIRROR"
\fBaptly\fR \fBmirror\fR \fBdrop\fR \fIname\fR
.
.P
Drop deletes information about remote repository mirror \fIname\fR\. Package data is not deleted (since it could still be used by other mirrors or snapshots)\. If mirror is used as source to create a snapshot, aptly would refuse to delete such mirror, use flag \-force to override\.
.
.P
Example:
.
.P
$ aptly mirror drop wheezy\-main
.
.P
Options:
.
.TP
\-\fBforce\fR=false
force mirror deletion even if used by snapshots
.
.SH "UPDATE MIRROR"
\fBaptly\fR \fBmirror\fR \fBupdate\fR \fIname\fR
.
.P
Updates remote mirror (downloads package files and meta information)\. When mirror is created, this command should be run for the first time to fetch mirror contents\. This command can be run multiple times to get updated repository contents\. If interrupted, command can be safely restarted\.
.
.P
Example:
.
.P
$ aptly mirror update wheezy\-main
.
.P
Options:
.
.TP
\-\fBdownload\-limit\fR=0
limit download speed (kbytes/sec)
.
.TP
\-\fBforce\fR=false
force update mirror even if it is locked by another process
.
.TP
\-\fBignore\-checksums\fR=false
ignore checksum mismatches while downloading package files and metadata
.
.TP
\-\fBignore\-signatures\fR=false
disable verification of Release file signatures
.
.TP
\-\fBkeyring\fR=
gpg keyring to use when verifying Release file (could be specified multiple times)
.
.TP
<<<<<<< HEAD
\-\fBmax\-tries\fR=1
max download tries till process fails with download error
=======
\-\fBskip\-existing\-packages\fR=false
do not check file existance for packages listed in the internal database of the mirror
>>>>>>> 66f51d2b
.
.SH "RENAMES MIRROR"
\fBaptly\fR \fBmirror\fR \fBrename\fR \fIold\-name\fR \fInew\-name\fR
.
.P
Command changes name of the mirror\.Mirror name should be unique\.
.
.P
Example:
.
.P
$ aptly mirror rename wheezy\-min wheezy\-main
.
.SH "EDIT MIRROR SETTINGS"
\fBaptly\fR \fBmirror\fR \fBedit\fR \fIname\fR
.
.P
Command edit allows one to change settings of mirror: filters, list of architectures\.
.
.P
Example:
.
.P
$ aptly mirror edit \-filter=nginx \-filter\-with\-deps some\-mirror
.
.P
Options:
.
.TP
\-\fBfilter\fR=
filter packages in mirror
.
.TP
\-\fBfilter\-with\-deps\fR=false
when filtering, include dependencies of matching packages as well
.
.TP
\-\fBwith\-sources\fR=false
download source packages in addition to binary packages
.
.TP
\-\fBwith\-udebs\fR=false
download \.udeb packages (Debian installer support)
.
.SH "SEARCH MIRROR FOR PACKAGES MATCHING QUERY"
\fBaptly\fR \fBmirror\fR \fBsearch\fR \fIname\fR [\fIpackage\-query\fR]
.
.P
Command search displays list of packages in mirror that match package query
.
.P
If query is not specified, all the packages are displayed\.
.
.P
Example:
.
.IP "" 4
.
.nf

$ aptly mirror search wheezy\-main \'$Architecture (i386), Name (% *\-dev)\'
.
.fi
.
.IP "" 0
.
.P
Options:
.
.TP
\-\fBformat\fR=
custom format for result printing
.
.TP
\-\fBwith\-deps\fR=false
include dependencies into search results
.
.SH "ADD PACKAGES TO LOCAL REPOSITORY"
\fBaptly\fR \fBrepo\fR \fBadd\fR \fIname\fR
.
.P
Command adds packages to local repository from \.deb, \.udeb (binary packages) and \.dsc (source packages) files\. When importing from directory aptly would do recursive scan looking for all files matching \fI\.[u]deb or\fR\.dsc patterns\. Every file discovered would be analyzed to extract metadata, package would then be created and added to the database\. Files would be imported to internal package pool\. For source packages, all required files are added automatically as well\. Extra files for source package should be in the same directory as *\.dsc file\.
.
.P
Example:
.
.P
$ aptly repo add testing myapp\-0\.1\.2\.deb incoming/
.
.P
Options:
.
.TP
\-\fBforce\-replace\fR=false
when adding package that conflicts with existing package, remove existing package
.
.TP
\-\fBremove\-files\fR=false
remove files that have been imported successfully into repository
.
.SH "COPY PACKAGES BETWEEN LOCAL REPOSITORIES"
\fBaptly\fR \fBrepo\fR \fBcopy\fR \fIsrc\-name\fR \fIdst\-name\fR \fIpackage\-query\fR \fB\.\.\.\fR
.
.P
Command copy copies packages matching \fIpackage\-query\fR from local repo \fIsrc\-name\fR to local repo \fIdst\-name\fR\.
.
.P
Example:
.
.P
$ aptly repo copy testing stable \'myapp (=0\.1\.12)\'
.
.P
Options:
.
.TP
\-\fBdry\-run\fR=false
don\'t copy, just show what would be copied
.
.TP
\-\fBwith\-deps\fR=false
follow dependencies when processing package\-spec
.
.SH "CREATE LOCAL REPOSITORY"
\fBaptly\fR \fBrepo\fR \fBcreate\fR \fIname\fR [ \fBfrom\fR \fBsnapshot\fR \fIsnapshot\fR ]
.
.P
Create local package repository\. Repository would be empty when created, packages could be added from files, copied or moved from another local repository or imported from the mirror\.
.
.P
If local package repository is created from snapshot, repo initial contents are copied from snapsot contents\.
.
.P
Example:
.
.P
$ aptly repo create testing
.
.P
$ aptly repo create mysql35 from snapshot mysql\-35\-2017
.
.P
Options:
.
.TP
\-\fBcomment\fR=
any text that would be used to described local repository
.
.TP
\-\fBcomponent\fR=main
default component when publishing
.
.TP
\-\fBdistribution\fR=
default distribution when publishing
.
.TP
\-\fBuploaders\-file\fR=
uploaders\.json to be used when including \.changes into this repository
.
.SH "DELETE LOCAL REPOSITORY"
\fBaptly\fR \fBrepo\fR \fBdrop\fR \fIname\fR
.
.P
Drop information about deletions from local repo\. Package data is not deleted (since it could be still used by other mirrors or snapshots)\.
.
.P
Example:
.
.P
$ aptly repo drop local\-repo
.
.P
Options:
.
.TP
\-\fBforce\fR=false
force local repo deletion even if used by snapshots
.
.SH "EDIT PROPERTIES OF LOCAL REPOSITORY"
\fBaptly\fR \fBrepo\fR \fBedit\fR \fIname\fR
.
.P
Command edit allows one to change metadata of local repository: comment, default distribution and component\.
.
.P
Example:
.
.P
$ aptly repo edit \-distribution=wheezy testing
.
.P
Options:
.
.TP
\-\fBcomment\fR=
any text that would be used to described local repository
.
.TP
\-\fBcomponent\fR=
default component when publishing
.
.TP
\-\fBdistribution\fR=
default distribution when publishing
.
.TP
\-\fBuploaders\-file\fR=
uploaders\.json to be used when including \.changes into this repository
.
.SH "IMPORT PACKAGES FROM MIRROR TO LOCAL REPOSITORY"
\fBaptly\fR \fBrepo\fR \fBimport\fR \fIsrc\-mirror\fR \fIdst\-repo\fR \fIpackage\-query\fR \fB\.\.\.\fR
.
.P
Command import looks up packages matching \fIpackage\-query\fR in mirror \fIsrc\-mirror\fR and copies them to local repo \fIdst\-repo\fR\.
.
.P
Example:
.
.P
$ aptly repo import wheezy\-main testing nginx
.
.P
Options:
.
.TP
\-\fBdry\-run\fR=false
don\'t import, just show what would be imported
.
.TP
\-\fBwith\-deps\fR=false
follow dependencies when processing package\-spec
.
.SH "LIST LOCAL REPOSITORIES"
\fBaptly\fR \fBrepo\fR \fBlist\fR
.
.P
List command shows full list of local package repositories\.
.
.P
Example:
.
.P
$ aptly repo list
.
.P
Options:
.
.TP
\-\fBraw\fR=false
display list in machine\-readable format
.
.SH "MOVE PACKAGES BETWEEN LOCAL REPOSITORIES"
\fBaptly\fR \fBrepo\fR \fBmove\fR \fIsrc\-name\fR \fIdst\-name\fR \fIpackage\-query\fR \fB\.\.\.\fR
.
.P
Command move moves packages matching \fIpackage\-query\fR from local repo \fIsrc\-name\fR to local repo \fIdst\-name\fR\.
.
.P
Example:
.
.P
$ aptly repo move testing stable \'myapp (=0\.1\.12)\'
.
.P
Options:
.
.TP
\-\fBdry\-run\fR=false
don\'t move, just show what would be moved
.
.TP
\-\fBwith\-deps\fR=false
follow dependencies when processing package\-spec
.
.SH "REMOVE PACKAGES FROM LOCAL REPOSITORY"
\fBaptly\fR \fBrepo\fR \fBremove\fR \fIname\fR \fIpackage\-query\fR \fB\.\.\.\fR
.
.P
Commands removes packages matching \fIpackage\-query\fR from local repository \fIname\fR\. If removed packages are not referenced by other repos or snapshots, they can be removed completely (including files) by running \'aptly db cleanup\'\.
.
.P
Example:
.
.P
$ aptly repo remove testing \'myapp (=0\.1\.12)\'
.
.P
Options:
.
.TP
\-\fBdry\-run\fR=false
don\'t remove, just show what would be removed
.
.SH "SHOW DETAILS ABOUT LOCAL REPOSITORY"
\fBaptly\fR \fBrepo\fR \fBshow\fR \fIname\fR
.
.P
Show command shows full information about local package repository\.
.
.P
ex: $ aptly repo show testing
.
.P
Options:
.
.TP
\-\fBwith\-packages\fR=false
show list of packages
.
.SH "RENAMES LOCAL REPOSITORY"
\fBaptly\fR \fBrepo\fR \fBrename\fR \fIold\-name\fR \fInew\-name\fR
.
.P
Command changes name of the local repo\. Local repo name should be unique\.
.
.P
Example:
.
.P
$ aptly repo rename wheezy\-min wheezy\-main
.
.SH "SEARCH REPO FOR PACKAGES MATCHING QUERY"
\fBaptly\fR \fBrepo\fR \fBsearch\fR \fIname\fR [\fIpackage\-query\fR]
.
.P
Command search displays list of packages in local repository that match package query
.
.P
If query is not specified, all the packages are displayed\.
.
.P
Example:
.
.IP "" 4
.
.nf

$ aptly repo search my\-software \'$Architecture (i386), Name (% *\-dev)\'
.
.fi
.
.IP "" 0
.
.P
Options:
.
.TP
\-\fBformat\fR=
custom format for result printing
.
.TP
\-\fBwith\-deps\fR=false
include dependencies into search results
.
.SH "ADD PACKAGES TO LOCAL REPOSITORIES BASED ON \.CHANGES FILES"
\fBaptly\fR \fBrepo\fR \fBinclude\fR <file\.changes>|\fIdirectory\fR \fB\.\.\.\fR
.
.P
Command include looks for \.changes files in list of arguments or specified directories\. Each \.changes file is verified, parsed, referenced files are put into separate temporary directory and added into local repository\. Successfully imported files are removed by default\.
.
.P
Additionally uploads could be restricted with <uploaders\.json> file\. Rules in this file control uploads based on GPG key ID of \.changes file signature and queries on \.changes file fields\.
.
.P
Example:
.
.P
$ aptly repo include \-repo=foo\-release incoming/
.
.P
Options:
.
.TP
\-\fBaccept\-unsigned\fR=false
accept unsigned \.changes files
.
.TP
\-\fBforce\-replace\fR=false
when adding package that conflicts with existing package, remove existing package
.
.TP
\-\fBignore\-signatures\fR=false
disable verification of \.changes file signature
.
.TP
\-\fBkeyring\fR=
gpg keyring to use when verifying Release file (could be specified multiple times)
.
.TP
\-\fBno\-remove\-files\fR=false
don\'t remove files that have been imported successfully into repository
.
.TP
\-\fBrepo\fR={{\.Distribution}}
which repo should files go to, defaults to Distribution field of \.changes file
.
.TP
\-\fBuploaders\-file\fR=
path to uploaders\.json file
.
.SH "CREATES SNAPSHOT OF MIRROR (LOCAL REPOSITORY) CONTENTS"
\fBaptly\fR \fBsnapshot\fR \fBcreate\fR \fIname\fR \fBfrom\fR \fBmirror\fR \fImirror\-name\fR \fB|\fR \fBfrom\fR \fBrepo\fR \fIrepo\-name\fR \fB|\fR \fBempty\fR
.
.P
Command create \fIname\fR from mirror makes persistent immutable snapshot of remote repository mirror\. Snapshot could be published or further modified using merge, pull and other aptly features\.
.
.P
Command create \fIname\fR from repo makes persistent immutable snapshot of local repository\. Snapshot could be processed as mirror snapshots, and mixed with snapshots of remote mirrors\.
.
.P
Command create \fIname\fR empty creates empty snapshot that could be used as a basis for snapshot pull operations, for example\. As snapshots are immutable, creating one empty snapshot should be enough\.
.
.P
Example:
.
.P
$ aptly snapshot create wheezy\-main\-today from mirror wheezy\-main
.
.SH "LIST SNAPSHOTS"
\fBaptly\fR \fBsnapshot\fR \fBlist\fR
.
.P
Command list shows full list of snapshots created\.
.
.P
Example:
.
.P
$ aptly snapshot list
.
.P
Options:
.
.TP
\-\fBraw\fR=false
display list in machine\-readable format
.
.TP
\-\fBsort\fR=name
display list in \'name\' or creation \'time\' order
.
.SH "SHOWS DETAILS ABOUT SNAPSHOT"
\fBaptly\fR \fBsnapshot\fR \fBshow\fR \fIname\fR
.
.P
Command show displays full information about a snapshot\.
.
.P
Example:
.
.IP "" 4
.
.nf

$ aptly snapshot show wheezy\-main
.
.fi
.
.IP "" 0
.
.P
Options:
.
.TP
\-\fBwith\-packages\fR=false
show list of packages
.
.SH "VERIFY DEPENDENCIES IN SNAPSHOT"
\fBaptly\fR \fBsnapshot\fR \fBverify\fR \fIname\fR [\fIsource\fR \.\.\.]
.
.P
Verify does dependency resolution in snapshot \fIname\fR, possibly using additional snapshots \fIsource\fR as dependency sources\. All unsatisfied dependencies are printed\.
.
.P
Example:
.
.IP "" 4
.
.nf

$ aptly snapshot verify wheezy\-main wheezy\-contrib wheezy\-non\-free
.
.fi
.
.IP "" 0
.
.SH "PULL PACKAGES FROM ANOTHER SNAPSHOT"
\fBaptly\fR \fBsnapshot\fR \fBpull\fR \fIname\fR \fIsource\fR \fIdestination\fR \fIpackage\-query\fR \fB\.\.\.\fR
.
.P
Command pull pulls new packages along with its\' dependencies to snapshot \fIname\fR from snapshot \fIsource\fR\. Pull can upgrade package version in \fIname\fR with versions from \fIsource\fR following dependencies\. New snapshot \fIdestination\fR is created as a result of this process\. Packages could be specified simply as \'package\-name\' or as package queries\.
.
.P
Example:
.
.IP "" 4
.
.nf

$ aptly snapshot pull wheezy\-main wheezy\-backports wheezy\-new\-xorg xorg\-server\-server
.
.fi
.
.IP "" 0
.
.P
Options:
.
.TP
\-\fBall\-matches\fR=false
pull all the packages that satisfy the dependency version requirements
.
.TP
\-\fBdry\-run\fR=false
don\'t create destination snapshot, just show what would be pulled
.
.TP
\-\fBno\-deps\fR=false
don\'t process dependencies, just pull listed packages
.
.TP
\-\fBno\-remove\fR=false
don\'t remove other package versions when pulling package
.
.SH "DIFFERENCE BETWEEN TWO SNAPSHOTS"
\fBaptly\fR \fBsnapshot\fR \fBdiff\fR \fIname\-a\fR \fIname\-b\fR
.
.P
Displays difference in packages between two snapshots\. Snapshot is a list of packages, so difference between snapshots is a difference between package lists\. Package could be either completely missing in one snapshot, or package is present in both snapshots with different versions\.
.
.P
Example:
.
.IP "" 4
.
.nf

$ aptly snapshot diff \-only\-matching wheezy\-main wheezy\-backports
.
.fi
.
.IP "" 0
.
.P
Options:
.
.TP
\-\fBonly\-matching\fR=false
display diff only for matching packages (don\'t display missing packages)
.
.SH "MERGES SNAPSHOTS"
\fBaptly\fR \fBsnapshot\fR \fBmerge\fR \fIdestination\fR \fIsource\fR [\fIsource\fR\.\.\.]
.
.P
Merge command merges several \fIsource\fR snapshots into one \fIdestination\fR snapshot\. Merge happens from left to right\. By default, packages with the same name\-architecture pair are replaced during merge (package from latest snapshot on the list wins)\. If run with only one source snapshot, merge copies \fIsource\fR into \fIdestination\fR\.
.
.P
Example:
.
.IP "" 4
.
.nf

$ aptly snapshot merge wheezy\-w\-backports wheezy\-main wheezy\-backports
.
.fi
.
.IP "" 0
.
.P
Options:
.
.TP
\-\fBlatest\fR=false
use only the latest version of each package
.
.TP
\-\fBno\-remove\fR=false
don\'t remove duplicate arch/name packages
.
.SH "DELETE SNAPSHOT"
\fBaptly\fR \fBsnapshot\fR \fBdrop\fR \fIname\fR
.
.P
Drop removes information about a snapshot\. If snapshot is published, it can\'t be dropped\.
.
.P
Example:
.
.IP "" 4
.
.nf

$ aptly snapshot drop wheezy\-main
.
.fi
.
.IP "" 0
.
.P
Options:
.
.TP
\-\fBforce\fR=false
remove snapshot even if it was used as source for other snapshots
.
.SH "RENAMES SNAPSHOT"
\fBaptly\fR \fBsnapshot\fR \fBrename\fR \fIold\-name\fR \fInew\-name\fR
.
.P
Command changes name of the snapshot\. Snapshot name should be unique\.
.
.P
Example:
.
.P
$ aptly snapshot rename wheezy\-min wheezy\-main
.
.SH "SEARCH SNAPSHOT FOR PACKAGES MATCHING QUERY"
\fBaptly\fR \fBsnapshot\fR \fBsearch\fR \fIname\fR [\fIpackage\-query\fR]
.
.P
Command search displays list of packages in snapshot that match package query
.
.P
If query is not specified, all the packages are displayed\.
.
.P
Example:
.
.IP "" 4
.
.nf

$ aptly snapshot search wheezy\-main \'$Architecture (i386), Name (% *\-dev)\'
.
.fi
.
.IP "" 0
.
.P
Options:
.
.TP
\-\fBformat\fR=
custom format for result printing
.
.TP
\-\fBwith\-deps\fR=false
include dependencies into search results
.
.SH "FILTER PACKAGES IN SNAPSHOT PRODUCING ANOTHER SNAPSHOT"
\fBaptly\fR \fBsnapshot\fR \fBfilter\fR \fIsource\fR \fIdestination\fR \fIpackage\-query\fR \fB\.\.\.\fR
.
.P
Command filter does filtering in snapshot \fIsource\fR, producing another snapshot \fIdestination\fR\. Packages could be specified simply as \'package\-name\' or as package queries\.
.
.P
Example:
.
.IP "" 4
.
.nf

$ aptly snapshot filter wheezy\-main wheezy\-required \'Priorioty (required)\'
.
.fi
.
.IP "" 0
.
.P
Options:
.
.TP
\-\fBwith\-deps\fR=false
include dependent packages as well
.
.SH "REMOVE PUBLISHED REPOSITORY"
\fBaptly\fR \fBpublish\fR \fBdrop\fR \fIdistribution\fR [[\fIendpoint\fR:]\fIprefix\fR]
.
.P
Command removes whatever has been published under specified \fIprefix\fR, publishing \fIendpoint\fR and \fIdistribution\fR name\.
.
.P
Example:
.
.IP "" 4
.
.nf

$ aptly publish drop wheezy
.
.fi
.
.IP "" 0
.
.P
Options:
.
.TP
\-\fBforce\-drop\fR=false
remove published repository even if some files could not be cleaned up
.
.SH "LIST OF PUBLISHED REPOSITORIES"
\fBaptly\fR \fBpublish\fR \fBlist\fR
.
.P
Display list of currently published snapshots\.
.
.P
Example:
.
.IP "" 4
.
.nf

$ aptly publish list
.
.fi
.
.IP "" 0
.
.P
Options:
.
.TP
\-\fBraw\fR=false
display list in machine\-readable format
.
.SH "PUBLISH LOCAL REPOSITORY"
\fBaptly\fR \fBpublish\fR \fBrepo\fR \fIname\fR [[\fIendpoint\fR:]\fIprefix\fR]
.
.P
Command publishes current state of local repository ready to be consumed by apt tools\. Published repostiories appear under rootDir/public directory\. Valid GPG key is required for publishing\.
.
.P
Multiple component repository could be published by specifying several components split by commas via \-component flag and multiple local repositories as the arguments:
.
.IP "" 4
.
.nf

aptly publish repo \-component=main,contrib repo\-main repo\-contrib
.
.fi
.
.IP "" 0
.
.P
It is not recommended to publish local repositories directly unless the repository is for testing purposes and changes happen frequently\. For production usage please take snapshot of repository and publish it using publish snapshot command\.
.
.P
Example:
.
.IP "" 4
.
.nf

$ aptly publish repo testing
.
.fi
.
.IP "" 0
.
.P
Options:
.
.TP
\-\fBbatch\fR=false
run GPG with detached tty
.
.TP
\-\fBcomponent\fR=
component name to publish (for multi\-component publishing, separate components with commas)
.
.TP
\-\fBdistribution\fR=
distribution name to publish
.
.TP
\-\fBforce\-overwrite\fR=false
overwrite files in package pool in case of mismatch
.
.TP
\-\fBgpg\-key\fR=
GPG key ID to use when signing the release
.
.TP
\-\fBkeyring\fR=
GPG keyring to use (instead of default)
.
.TP
\-\fBlabel\fR=
label to publish
.
.TP
\-\fBorigin\fR=
origin name to publish
.
.TP
\-\fBpassphrase\fR=
GPG passhprase for the key (warning: could be insecure)
.
.TP
\-\fBpassphrase\-file\fR=
GPG passhprase\-file for the key (warning: could be insecure)
.
.TP
\-\fBsecret\-keyring\fR=
GPG secret keyring to use (instead of default)
.
.TP
\-\fBskip\-contents\fR=false
don\'t generate Contents indexes
.
.TP
\-\fBskip\-signing\fR=false
don\'t sign Release files with GPG
.
.SH "PUBLISH SNAPSHOT"
\fBaptly\fR \fBpublish\fR \fBsnapshot\fR \fIname\fR [[\fIendpoint\fR:]\fIprefix\fR]
.
.P
Command publishes snapshot as Debian repository ready to be consumed by apt tools\. Published repostiories appear under rootDir/public directory\. Valid GPG key is required for publishing\.
.
.P
Multiple component repository could be published by specifying several components split by commas via \-component flag and multiple snapshots as the arguments:
.
.IP "" 4
.
.nf

aptly publish snapshot \-component=main,contrib snap\-main snap\-contrib
.
.fi
.
.IP "" 0
.
.P
Example:
.
.IP "" 4
.
.nf

$ aptly publish snapshot wheezy\-main
.
.fi
.
.IP "" 0
.
.P
Options:
.
.TP
\-\fBbatch\fR=false
run GPG with detached tty
.
.TP
\-\fBcomponent\fR=
component name to publish (for multi\-component publishing, separate components with commas)
.
.TP
\-\fBdistribution\fR=
distribution name to publish
.
.TP
\-\fBforce\-overwrite\fR=false
overwrite files in package pool in case of mismatch
.
.TP
\-\fBgpg\-key\fR=
GPG key ID to use when signing the release
.
.TP
\-\fBkeyring\fR=
GPG keyring to use (instead of default)
.
.TP
\-\fBlabel\fR=
label to publish
.
.TP
\-\fBorigin\fR=
origin name to publish
.
.TP
\-\fBpassphrase\fR=
GPG passhprase for the key (warning: could be insecure)
.
.TP
\-\fBpassphrase\-file\fR=
GPG passhprase\-file for the key (warning: could be insecure)
.
.TP
\-\fBsecret\-keyring\fR=
GPG secret keyring to use (instead of default)
.
.TP
\-\fBskip\-contents\fR=false
don\'t generate Contents indexes
.
.TP
\-\fBskip\-signing\fR=false
don\'t sign Release files with GPG
.
.SH "UPDATE PUBLISHED REPOSITORY BY SWITCHING TO NEW SNAPSHOT"
\fBaptly\fR \fBpublish\fR \fBswitch\fR \fIdistribution\fR [[\fIendpoint\fR:]\fIprefix\fR] \fInew\-snapshot\fR
.
.P
Command switches in\-place published snapshots with new snapshot contents\. All publishing parameters are preserved (architecture list, distribution, component)\.
.
.P
For multiple component repositories, flag \-component should be given with list of components to update\. Corresponding snapshots should be given in the same order, e\.g\.:
.
.IP "" 4
.
.nf

aptly publish switch \-component=main,contrib wheezy wh\-main wh\-contrib
.
.fi
.
.IP "" 0
.
.P
Example:
.
.IP "" 4
.
.nf

$ aptly publish switch wheezy ppa wheezy\-7\.5
.
.fi
.
.IP "" 0
.
.P
This command would switch published repository (with one component) named ppa/wheezy (prefix ppa, dsitribution wheezy to new snapshot wheezy\-7\.5)\.
.
.P
Options:
.
.TP
\-\fBbatch\fR=false
run GPG with detached tty
.
.TP
\-\fBcomponent\fR=
component names to update (for multi\-component publishing, separate components with commas)
.
.TP
\-\fBforce\-overwrite\fR=false
overwrite files in package pool in case of mismatch
.
.TP
\-\fBgpg\-key\fR=
GPG key ID to use when signing the release
.
.TP
\-\fBkeyring\fR=
GPG keyring to use (instead of default)
.
.TP
\-\fBpassphrase\fR=
GPG passhprase for the key (warning: could be insecure)
.
.TP
\-\fBpassphrase\-file\fR=
GPG passhprase\-file for the key (warning: could be insecure)
.
.TP
\-\fBsecret\-keyring\fR=
GPG secret keyring to use (instead of default)
.
.TP
\-\fBskip\-contents\fR=false
don\'t generate Contents indexes
.
.TP
\-\fBskip\-signing\fR=false
don\'t sign Release files with GPG
.
.SH "UPDATE PUBLISHED LOCAL REPOSITORY"
\fBaptly\fR \fBpublish\fR \fBupdate\fR \fIdistribution\fR [[\fIendpoint\fR:]\fIprefix\fR]
.
.P
Command re\-publishes (updates) published local repository\. \fIdistribution\fR and \fIprefix\fR should be occupied with local repository published using command aptly publish repo\. Update happens in\-place with minimum possible downtime for published repository\.
.
.P
For multiple component published repositories, all local repositories are updated\.
.
.P
Example:
.
.IP "" 4
.
.nf

$ aptly publish update wheezy ppa
.
.fi
.
.IP "" 0
.
.P
Options:
.
.TP
\-\fBbatch\fR=false
run GPG with detached tty
.
.TP
\-\fBforce\-overwrite\fR=false
overwrite files in package pool in case of mismatch
.
.TP
\-\fBgpg\-key\fR=
GPG key ID to use when signing the release
.
.TP
\-\fBkeyring\fR=
GPG keyring to use (instead of default)
.
.TP
\-\fBpassphrase\fR=
GPG passhprase for the key (warning: could be insecure)
.
.TP
\-\fBpassphrase\-file\fR=
GPG passhprase\-file for the key (warning: could be insecure)
.
.TP
\-\fBsecret\-keyring\fR=
GPG secret keyring to use (instead of default)
.
.TP
\-\fBskip\-contents\fR=false
don\'t generate Contents indexes
.
.TP
\-\fBskip\-signing\fR=false
don\'t sign Release files with GPG
.
.SH "SHOWS DETAILS OF PUBLISHED REPOSITORY"
\fBaptly\fR \fBpublish\fR \fBshow\fR \fIdistribution\fR [[\fIendpoint\fR:]\fIprefix\fR]
.
.P
Command show displays full information of a published repository\.
.
.P
Example:
.
.IP "" 4
.
.nf

$ aptly publish show wheezy
.
.fi
.
.IP "" 0
.
.SH "SEARCH FOR PACKAGES MATCHING QUERY"
\fBaptly\fR \fBpackage\fR \fBsearch\fR [\fIpackage\-query\fR]
.
.P
Command search displays list of packages in whole DB that match package query\.
.
.P
If query is not specified, all the packages are displayed\.
.
.P
Example:
.
.IP "" 4
.
.nf

$ aptly package search \'$Architecture (i386), Name (% *\-dev)\'
.
.fi
.
.IP "" 0
.
.P
Options:
.
.TP
\-\fBformat\fR=
custom format for result printing
.
.SH "SHOW DETAILS ABOUT PACKAGES MATCHING QUERY"
\fBaptly\fR \fBpackage\fR \fBshow\fR \fIpackage\-query\fR
.
.P
Command shows displays detailed meta\-information about packages matching query\. Information from Debian control file is displayed\. Optionally information about package files and inclusion into mirrors/snapshots/local repos is shown\.
.
.P
Example:
.
.IP "" 4
.
.nf

<<<<<<< HEAD
$ aptly package show \(cqnginx\-light_1\.2\.1\-2\.2+wheezy2_i386\(cq
=======
$ aptly package show nginx\-light_1\.2\.1\-2\.2+wheezy2_i386\'
>>>>>>> 66f51d2b
.
.fi
.
.IP "" 0
.
.P
Options:
.
.TP
\-\fBwith\-files\fR=false
display information about files from package pool
.
.TP
\-\fBwith\-references\fR=false
display information about mirrors, snapshots and local repos referencing this package
.
.SH "CLEANUP DB AND PACKAGE POOL"
\fBaptly\fR \fBdb\fR \fBcleanup\fR
.
.P
Database cleanup removes information about unreferenced packages and removes files in the package pool that aren\'t used by packages anymore
.
.P
Example:
.
.P
$ aptly db cleanup
.
.P
Options:
.
.TP
\-\fBdry\-run\fR=false
don\'t delete anything
.
.TP
\-\fBverbose\fR=false
be verbose when loading objects/removing them
.
.SH "RECOVER DB AFTER CRASH"
\fBaptly\fR \fBdb\fR \fBrecover\fR
.
.P
Database recover does its\' best to recover the database after a crash\. It is recommended to backup the DB before running recover\.
.
.P
Example:
.
.P
$ aptly db recover
.
.SH "HTTP SERVE PUBLISHED REPOSITORIES"
\fBaptly\fR \fBserve\fR
.
.P
Command serve starts embedded HTTP server (not suitable for real production usage) to serve contents of public/ subdirectory of aptly\'s root that contains published repositories\.
.
.P
Example:
.
.P
$ aptly serve \-listen=:8080
.
.P
Options:
.
.TP
\-\fBlisten\fR=:8080
host:port for HTTP listening
.
.SH "START API HTTP SERVICE"
\fBaptly\fR \fBapi\fR \fBserve\fR
.
.P
Start HTTP server with aptly REST API\. The server can listen to either a port or Unix domain socket\. When using a socket, Aptly will fully manage the socket file\. This command also supports taking over from a systemd file descriptors to enable systemd socket activation\.
.
.P
Example:
.
.P
$ aptly api serve \-listen=:8080 $ aptly api serve \-listen=unix:///tmp/aptly\.sock
.
.P
Options:
.
.TP
\-\fBlisten\fR=:8080
host:port for HTTP listening or unix://path to listen on a Unix domain socket
.
.TP
\-\fBno\-lock\fR=false
don\'t lock the database
.
.SH "RENDER GRAPH OF RELATIONSHIPS"
\fBaptly\fR \fBgraph\fR
.
.P
Command graph displays relationship between mirrors, local repositories, snapshots and published repositories using graphviz package to render graph as an image\.
.
.P
Example:
.
.P
$ aptly graph
.
.P
Options:
.
.TP
\-\fBformat\fR=png
render graph to specified format (png, svg, pdf, etc\.)
.
.TP
\-\fBlayout\fR=horizontal
create a more \(cqvertical\(cq or a more \(cqhorizontal\(cq graph layout
.
.TP
\-\fBoutput\fR=
specify output filename, default is to open result in viewer
.
.SH "SHOW CURRENT APTLY\'S CONFIG"
\fBaptly\fR \fBconfig\fR \fBshow\fR
.
.P
Command show displays the current aptly configuration\.
.
.P
Example:
.
.P
$ aptly config show
.
.SH "RUN APTLY TASKS"
\fBaptly\fR \fBtask\fR \fBrun\fR \-filename=\fIfilename\fR \fB|\fR \fIcommand1\fR, \fIcommand2\fR, \fB\.\.\.\fR
.
.P
Command helps organise multiple aptly commands in one single aptly task, running as single thread\.
.
.P
Example:
.
.IP "" 4
.
.nf

  $ aptly task run
  > repo create local
  > repo add local pkg1
  > publish repo local
  > serve
  >
.
.fi
.
.IP "" 0
.
.P
Options:
.
.TP
\-\fBfilename\fR=
specifies the filename that contains the commands to run
.
.SH "SHOW CURRENT APTLY\'S CONFIG"
\fBaptly\fR \fBconfig\fR \fBshow\fR
.
.P
Command show displays the current aptly configuration\.
.
.P
Example:
.
.P
$ aptly config show
.
.SH "ENVIRONMENT"
If environment variable \fBHTTP_PROXY\fR is set \fBaptly\fR would use its value to proxy all HTTP requests\.
.
.SH "RETURN VALUES"
\fBaptly\fR exists with:
.
.TP
0
success
.
.TP
1
general failure
.
.TP
2
command parse failure
.
.SH "AUTHORS"
List of contributors, in chronological order:
.
.IP "\(bu" 4
Andrey Smirnov (https://github\.com/smira)
.
.IP "\(bu" 4
Sebastien Binet (https://github\.com/sbinet)
.
.IP "\(bu" 4
Ryan Uber (https://github\.com/ryanuber)
.
.IP "\(bu" 4
Simon Aquino (https://github\.com/queeno)
.
.IP "\(bu" 4
Vincent Batoufflet (https://github\.com/vbatoufflet)
.
.IP "\(bu" 4
Ivan Kurnosov (https://github\.com/zerkms)
.
.IP "\(bu" 4
Dmitrii Kashin (https://github\.com/freehck)
.
.IP "\(bu" 4
Chris Read (https://github\.com/cread)
.
.IP "\(bu" 4
Rohan Garg (https://github\.com/shadeslayer)
.
.IP "\(bu" 4
Russ Allbery (https://github\.com/rra)
.
.IP "\(bu" 4
Sylvain Baubeau (https://github\.com/lebauce)
.
.IP "\(bu" 4
Andrea Bernardo Ciddio (https://github\.com/bcandrea)
.
.IP "\(bu" 4
Michael Koval (https://github\.com/mkoval)
.
.IP "\(bu" 4
Alexander Guy (https://github\.com/alexanderguy)
.
.IP "\(bu" 4
Sebastien Badia (https://github\.com/sbadia)
.
.IP "\(bu" 4
Szymon Sobik (https://github\.com/sobczyk)
.
.IP "\(bu" 4
Paul Krohn (https://github\.com/paul\-krohn)
.
.IP "\(bu" 4
Vincent Bernat (https://github\.com/vincentbernat)
.
.IP "\(bu" 4
x539 (https://github\.com/x539)
.
.IP "\(bu" 4
Phil Frost (https://github\.com/bitglue)
.
<<<<<<< HEAD
.IP "\[ci]" 4
Benoit Foucher (https://github\.com/bentoi)
.
.IP "\[ci]" 4
Geoffrey Thomas (https://github\.com/geofft)
.
.IP "\[ci]" 4
Oliver Sauder (https://github\.com/sliverc)
.
.IP "\[ci]" 4
Harald Sitter (https://github\.com/apachelogger)
.
.IP "\[ci]" 4
Johannes Layher (https://github\.com/jola5)
.
.IP "\[ci]" 4
Charles Hsu (https://github\.com/charz)
=======
.IP "\(bu" 4
Benoit Foucher (https://github\.com/bentoi)
.
.IP "\(bu" 4
Geoffrey Thomas (https://github\.com/geofft)
.
.IP "\(bu" 4
Clemens Rabe (https://github\.com/seeraven)
>>>>>>> 66f51d2b
.
.IP "" 0
<|MERGE_RESOLUTION|>--- conflicted
+++ resolved
@@ -1,11 +1,7 @@
 .\" generated with Ronn/v0.7.3
 .\" http://github.com/rtomayko/ronn/tree/0.7.3
 .
-<<<<<<< HEAD
-.TH "APTLY" "1" "March 2017" "" ""
-=======
 .TH "APTLY" "1" "2017-03-23" "" ""
->>>>>>> 66f51d2b
 .
 .SH "NAME"
 \fBaptly\fR \- Debian repository management tool
@@ -511,13 +507,12 @@
 gpg keyring to use when verifying Release file (could be specified multiple times)
 .
 .TP
-<<<<<<< HEAD
 \-\fBmax\-tries\fR=1
 max download tries till process fails with download error
-=======
+.
+.TP
 \-\fBskip\-existing\-packages\fR=false
 do not check file existance for packages listed in the internal database of the mirror
->>>>>>> 66f51d2b
 .
 .SH "RENAMES MIRROR"
 \fBaptly\fR \fBmirror\fR \fBrename\fR \fIold\-name\fR \fInew\-name\fR
@@ -1625,11 +1620,7 @@
 .
 .nf
 
-<<<<<<< HEAD
-$ aptly package show \(cqnginx\-light_1\.2\.1\-2\.2+wheezy2_i386\(cq
-=======
-$ aptly package show nginx\-light_1\.2\.1\-2\.2+wheezy2_i386\'
->>>>>>> 66f51d2b
+$ aptly package show \'nginx\-light_1\.2\.1\-2\.2+wheezy2_i386\'
 .
 .fi
 .
@@ -1744,7 +1735,7 @@
 .
 .TP
 \-\fBlayout\fR=horizontal
-create a more \(cqvertical\(cq or a more \(cqhorizontal\(cq graph layout
+create a more \'vertical\' or a more \'horizontal\' graph layout
 .
 .TP
 \-\fBoutput\fR=
@@ -1886,33 +1877,25 @@
 .IP "\(bu" 4
 Phil Frost (https://github\.com/bitglue)
 .
-<<<<<<< HEAD
-.IP "\[ci]" 4
+.IP "\(bu" 4
 Benoit Foucher (https://github\.com/bentoi)
 .
-.IP "\[ci]" 4
+.IP "\(bu" 4
 Geoffrey Thomas (https://github\.com/geofft)
 .
-.IP "\[ci]" 4
+.IP "\(bu" 4
 Oliver Sauder (https://github\.com/sliverc)
 .
-.IP "\[ci]" 4
+.IP "\(bu" 4
 Harald Sitter (https://github\.com/apachelogger)
 .
-.IP "\[ci]" 4
+.IP "\(bu" 4
 Johannes Layher (https://github\.com/jola5)
 .
-.IP "\[ci]" 4
+.IP "\(bu" 4
 Charles Hsu (https://github\.com/charz)
-=======
-.IP "\(bu" 4
-Benoit Foucher (https://github\.com/bentoi)
-.
-.IP "\(bu" 4
-Geoffrey Thomas (https://github\.com/geofft)
 .
 .IP "\(bu" 4
 Clemens Rabe (https://github\.com/seeraven)
->>>>>>> 66f51d2b
-.
-.IP "" 0
+.
+.IP "" 0
